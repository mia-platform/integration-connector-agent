// Copyright Mia srl
// SPDX-License-Identifier: Apache-2.0
//
// Licensed under the Apache License, Version 2.0 (the "License");
// you may not use this file except in compliance with the License.
// You may obtain a copy of the License at
//
//     http://www.apache.org/licenses/LICENSE-2.0
//
// Unless required by applicable law or agreed to in writing, software
// distributed under the License is distributed on an "AS IS" BASIS,
// WITHOUT WARRANTIES OR CONDITIONS OF ANY KIND, either express or implied.
// See the License for the specific language governing permissions and
// limitations under the License.

package server

import (
	"context"
	"fmt"

	"github.com/mia-platform/integration-connector-agent/entities"
	"github.com/mia-platform/integration-connector-agent/internal/config"
	"github.com/mia-platform/integration-connector-agent/internal/pipeline"
	"github.com/mia-platform/integration-connector-agent/internal/processors"
	"github.com/mia-platform/integration-connector-agent/internal/sinks"
	consolecatalog "github.com/mia-platform/integration-connector-agent/internal/sinks/console-catalog"
	crudservice "github.com/mia-platform/integration-connector-agent/internal/sinks/crud-service"
	fakewriter "github.com/mia-platform/integration-connector-agent/internal/sinks/fake"
	"github.com/mia-platform/integration-connector-agent/internal/sinks/kafka"
	"github.com/mia-platform/integration-connector-agent/internal/sinks/mongo"
	"github.com/mia-platform/integration-connector-agent/internal/sources"
	awssqs "github.com/mia-platform/integration-connector-agent/internal/sources/aws-sqs"
	azureactivitylogeventhub "github.com/mia-platform/integration-connector-agent/internal/sources/azure-activity-log-event-hub"
	azuredevops "github.com/mia-platform/integration-connector-agent/internal/sources/azure-devops"
	gcppubsub "github.com/mia-platform/integration-connector-agent/internal/sources/gcp-pubsub"
	"github.com/mia-platform/integration-connector-agent/internal/sources/github"
	"github.com/mia-platform/integration-connector-agent/internal/sources/jboss"
	"github.com/mia-platform/integration-connector-agent/internal/sources/jira"
	console "github.com/mia-platform/integration-connector-agent/internal/sources/mia-platform-console"

	swagger "github.com/davidebianchi/gswagger"
	"github.com/gofiber/fiber/v2"
	"github.com/sirupsen/logrus"
)

type Integration struct {
	PipelineGroup  pipeline.IPipelineGroup
	sourcesToClose []sources.CloseableSource
}

func (i *Integration) appendCloseableSource(source sources.CloseableSource) {
	if i.sourcesToClose == nil {
		i.sourcesToClose = make([]sources.CloseableSource, 0)
	}
	i.sourcesToClose = append(i.sourcesToClose, source)
}

func (i Integration) Close(ctx context.Context) error {
	if i.PipelineGroup != nil {
		return i.PipelineGroup.Close(ctx)
	}
	for _, source := range i.sourcesToClose {
		if err := source.Close(); err != nil {
			return fmt.Errorf("error closing source: %w", err)
		}
	}
	return nil
}

// TODO: write an integration test to test this setup
func setupIntegrations(ctx context.Context, log *logrus.Logger, cfg *config.Configuration, oasRouter *swagger.Router[fiber.Handler, fiber.Router]) ([]*Integration, error) {
	integrations := make([]*Integration, 0)
	for _, cfgIntegration := range cfg.Integrations {
		log.WithFields(logrus.Fields{
			"sourceType":   cfgIntegration.Source.Type,
			"pipelinesLen": len(cfgIntegration.Pipelines),
		}).Trace("setting up integration")

		pipelines, err := setupIntegrationPipelines(ctx, log, cfgIntegration)
		if err != nil {
			return nil, err
		}

		pg := pipeline.NewGroup(log, pipelines...)

		// skip this source as it is only used for test
		if cfgIntegration.Source.Type == "test" {
			continue
		}

		integration, err := runIntegration(ctx, log, pg, cfgIntegration, oasRouter)
		if err != nil {
			return nil, err
		}

		integrations = append(integrations, integration)
	}

	return integrations, nil
}

func setupIntegrationPipelines(ctx context.Context, log *logrus.Logger, cfgIntegration config.Integration) ([]pipeline.IPipeline, error) {
	pipelines := make([]pipeline.IPipeline, 0)

	for i, cfgPipeline := range cfgIntegration.Pipelines {
		log.WithFields(logrus.Fields{
			"sourceType":    cfgIntegration.Source.Type,
			"pipelineIndex": i,
			"processorsLen": len(cfgPipeline.Processors),
		}).Trace("setting up pipeline processors")

		sinks, err := setupSinks(ctx, log, cfgPipeline.Sinks)
		if err != nil {
			return nil, err
		}
		if len(sinks) != 1 {
			return nil, fmt.Errorf("only 1 writer is supported, now there are %d", len(sinks))
		}
		writer := sinks[0]

		proc, err := processors.New(log, cfgPipeline.Processors)
		if err != nil {
			return nil, err
		}

		pip, err := pipeline.New(log, proc, writer)
		if err != nil {
			return nil, err
		}

		pipelines = append(pipelines, pip)
	}
	return pipelines, nil
}

func setupSinks(ctx context.Context, log *logrus.Logger, writers config.Sinks) ([]sinks.Sink[entities.PipelineEvent], error) { //nolint: gocyclo
	var w []sinks.Sink[entities.PipelineEvent]
	for _, configuredWriter := range writers {
		switch configuredWriter.Type {
		case sinks.Mongo:
			config, err := config.GetConfig[*mongo.Config](configuredWriter)
			if err != nil {
				return nil, fmt.Errorf("%w: %w", errSetupWriter, err)
			}
			mongoWriter, err := mongo.NewMongoDBWriter[entities.PipelineEvent](ctx, config)
			if err != nil {
				return nil, fmt.Errorf("%w: %w", errSetupWriter, err)
			}
			w = append(w, mongoWriter)
		case sinks.CRUDService:
			config, err := config.GetConfig[*crudservice.Config](configuredWriter)
			if err != nil {
				return nil, fmt.Errorf("%w: %w", errSetupWriter, err)
			}
			crudServiceWriter, err := crudservice.NewWriter[entities.PipelineEvent](config)
			if err != nil {
				return nil, fmt.Errorf("%w: %w", errSetupWriter, err)
			}
			w = append(w, crudServiceWriter)
		case sinks.ConsoleCatalog:
			config, err := config.GetConfig[*consolecatalog.Config](configuredWriter)
			if err != nil {
				return nil, fmt.Errorf("%w: %w", errSetupWriter, err)
			}
			consoleCatalogWriter, err := consolecatalog.NewWriter[entities.PipelineEvent](config, log)
			if err != nil {
				return nil, fmt.Errorf("%w: %w", errSetupWriter, err)
			}
			w = append(w, consoleCatalogWriter)
		case sinks.Kafka:
			config, err := config.GetConfig[*kafka.Config](configuredWriter)
			if err != nil {
				return nil, fmt.Errorf("%w: %w", errSetupWriter, err)
			}
			kafkaSink, err := kafka.New[entities.PipelineEvent](config)
			if err != nil {
				return nil, fmt.Errorf("%w: %w", errSetupWriter, err)
			}
			w = append(w, kafkaSink)
		case sinks.Fake:
			config, err := config.GetConfig[*fakewriter.Config](configuredWriter)
			if err != nil {
				return nil, fmt.Errorf("%w: %w", errSetupWriter, err)
			}
			w = append(w, fakewriter.New(config))
		default:
			return nil, fmt.Errorf("%w: %s", errUnsupportedWriter, configuredWriter.Type)
		}
	}

	return w, nil
}

func runIntegration(ctx context.Context, log *logrus.Logger, pg pipeline.IPipelineGroup, cfgIntegration config.Integration, oasRouter *swagger.Router[fiber.Handler, fiber.Router]) (*Integration, error) {
	integration := &Integration{
		PipelineGroup: pg,
	}
<<<<<<< HEAD

	if err := setupSource(ctx, log, cfgIntegration.Source, pg, oasRouter, integration); err != nil {
		return nil, err
=======
	source := cfgIntegration.Source
	switch source.Type {
	case sources.Jira:
		if err := jira.AddSourceToRouter(ctx, source, pg, oasRouter); err != nil {
			return nil, fmt.Errorf("%w: %w", errSetupSource, err)
		}
	case sources.Console:
		if err := console.AddSourceToRouter(ctx, source, pg, oasRouter); err != nil {
			return nil, fmt.Errorf("%w: %w", errSetupSource, err)
		}
	case sources.GCPInventoryPubSub:
		source, err := gcppubsub.NewInventorySource(ctx, log, source, pg, oasRouter)
		if err != nil {
			return nil, fmt.Errorf("%w: %w", errSetupSource, err)
		}

		integration.appendCloseableSource(source)
	case sources.AWSCloudTrailSQS:
		awsConsumer, err := awssqs.NewCloudTrailSource(ctx, log, source, pg, oasRouter)
		if err != nil {
			return nil, fmt.Errorf("%w: %w", errSetupSource, err)
		}
		integration.appendCloseableSource(awsConsumer)
	case sources.AzureActivityLogEventHub:
		if err := azureactivitylogeventhub.AddSource(ctx, source, pg, log, oasRouter); err != nil {
			return nil, fmt.Errorf("%w: %w", errSetupSource, err)
		}
	case sources.AzureDevOps:
		if err := azuredevops.AddSourceToRouter(ctx, source, pg, oasRouter); err != nil {
			return nil, fmt.Errorf("%w: %w", errSetupSource, err)
		}
	case sources.Github:
		if err := github.AddSourceToRouter(ctx, source, pg, oasRouter); err != nil {
			return nil, fmt.Errorf("%w: %w", errSetupSource, err)
		}
	default:
		return nil, fmt.Errorf("%w: %s", errUnsupportedIntegrationType, source.Type)
>>>>>>> b12eab30
	}

	return integration, nil
}

func setupSource(ctx context.Context, log *logrus.Logger, source config.GenericConfig, pg pipeline.IPipelineGroup, oasRouter *swagger.Router[fiber.Handler, fiber.Router], integration *Integration) error {
	handlers := map[string]func() error{
		sources.Jira:               func() error { return wrapSetupError(jira.AddSourceToRouter(ctx, source, pg, oasRouter)) },
		sources.Console:            func() error { return wrapSetupError(console.AddSourceToRouter(ctx, source, pg, oasRouter)) },
		sources.GCPInventoryPubSub: func() error { return setupGCPInventorySource(ctx, log, source, pg, oasRouter, integration) },
		sources.AWSCloudTrailSQS:   func() error { return setupAWSCloudTrailSource(ctx, log, source, pg, oasRouter, integration) },
		sources.AzureActivityLogEventHub: func() error {
			return wrapSetupError(azureactivitylogeventhub.AddSource(ctx, source, pg, log, oasRouter))
		},
		sources.AzureDevOps: func() error { return wrapSetupError(azuredevops.AddSourceToRouter(ctx, source, pg, oasRouter)) },
		sources.Github:      func() error { return wrapSetupError(github.AddSourceToRouter(ctx, source, pg, oasRouter)) },
		sources.JBoss:       func() error { return setupJBossSource(ctx, log, source, pg, oasRouter, integration) },
	}

	if handler, exists := handlers[source.Type]; exists {
		return handler()
	}

	return fmt.Errorf("%w: %s", errUnsupportedIntegrationType, source.Type)
}

func wrapSetupError(err error) error {
	if err != nil {
		return fmt.Errorf("%w: %s", errSetupSource, err)
	}
	return nil
}

func setupGCPInventorySource(ctx context.Context, log *logrus.Logger, source config.GenericConfig, pg pipeline.IPipelineGroup, oasRouter *swagger.Router[fiber.Handler, fiber.Router], integration *Integration) error {
	gcpSource, err := gcppubsub.NewInventorySource(ctx, log, source, pg, oasRouter)
	if err != nil {
		return fmt.Errorf("%w: %s", errSetupSource, err)
	}
	integration.appendCloseableSource(gcpSource)
	return nil
}

func setupAWSCloudTrailSource(ctx context.Context, log *logrus.Logger, source config.GenericConfig, pg pipeline.IPipelineGroup, oasRouter *swagger.Router[fiber.Handler, fiber.Router], integration *Integration) error {
	awsConsumer, err := awssqs.NewCloudTrailSource(ctx, log, source, pg, oasRouter)
	if err != nil {
		return fmt.Errorf("%w: %s", errSetupSource, err)
	}
	integration.appendCloseableSource(awsConsumer)
	return nil
}

func setupJBossSource(ctx context.Context, log *logrus.Logger, source config.GenericConfig, pg pipeline.IPipelineGroup, oasRouter *swagger.Router[fiber.Handler, fiber.Router], integration *Integration) error {
	jbossSource, err := jboss.NewJBossSource(ctx, log, source, pg, oasRouter)
	if err != nil {
		return fmt.Errorf("%w: %s", errSetupSource, err)
	}
	integration.appendCloseableSource(jbossSource)
	return nil
}<|MERGE_RESOLUTION|>--- conflicted
+++ resolved
@@ -196,49 +196,9 @@
 	integration := &Integration{
 		PipelineGroup: pg,
 	}
-<<<<<<< HEAD
 
 	if err := setupSource(ctx, log, cfgIntegration.Source, pg, oasRouter, integration); err != nil {
 		return nil, err
-=======
-	source := cfgIntegration.Source
-	switch source.Type {
-	case sources.Jira:
-		if err := jira.AddSourceToRouter(ctx, source, pg, oasRouter); err != nil {
-			return nil, fmt.Errorf("%w: %w", errSetupSource, err)
-		}
-	case sources.Console:
-		if err := console.AddSourceToRouter(ctx, source, pg, oasRouter); err != nil {
-			return nil, fmt.Errorf("%w: %w", errSetupSource, err)
-		}
-	case sources.GCPInventoryPubSub:
-		source, err := gcppubsub.NewInventorySource(ctx, log, source, pg, oasRouter)
-		if err != nil {
-			return nil, fmt.Errorf("%w: %w", errSetupSource, err)
-		}
-
-		integration.appendCloseableSource(source)
-	case sources.AWSCloudTrailSQS:
-		awsConsumer, err := awssqs.NewCloudTrailSource(ctx, log, source, pg, oasRouter)
-		if err != nil {
-			return nil, fmt.Errorf("%w: %w", errSetupSource, err)
-		}
-		integration.appendCloseableSource(awsConsumer)
-	case sources.AzureActivityLogEventHub:
-		if err := azureactivitylogeventhub.AddSource(ctx, source, pg, log, oasRouter); err != nil {
-			return nil, fmt.Errorf("%w: %w", errSetupSource, err)
-		}
-	case sources.AzureDevOps:
-		if err := azuredevops.AddSourceToRouter(ctx, source, pg, oasRouter); err != nil {
-			return nil, fmt.Errorf("%w: %w", errSetupSource, err)
-		}
-	case sources.Github:
-		if err := github.AddSourceToRouter(ctx, source, pg, oasRouter); err != nil {
-			return nil, fmt.Errorf("%w: %w", errSetupSource, err)
-		}
-	default:
-		return nil, fmt.Errorf("%w: %s", errUnsupportedIntegrationType, source.Type)
->>>>>>> b12eab30
 	}
 
 	return integration, nil
