--- conflicted
+++ resolved
@@ -27,11 +27,8 @@
 	fakewriter "github.com/mia-platform/integration-connector-agent/internal/sinks/fake"
 	"github.com/mia-platform/integration-connector-agent/internal/sinks/mongo"
 	"github.com/mia-platform/integration-connector-agent/internal/sources"
-<<<<<<< HEAD
 	gcppubsub "github.com/mia-platform/integration-connector-agent/internal/sources/gcp-pubsub"
-=======
 	"github.com/mia-platform/integration-connector-agent/internal/sources/github"
->>>>>>> 90c18324
 	"github.com/mia-platform/integration-connector-agent/internal/sources/jira"
 	console "github.com/mia-platform/integration-connector-agent/internal/sources/mia-platform-console"
 
@@ -108,7 +105,6 @@
 			if err := console.AddSourceToRouter(ctx, source, pg, oasRouter); err != nil {
 				return nil, fmt.Errorf("%w: %s", errSetupSource, err)
 			}
-<<<<<<< HEAD
 		case sources.GCPInventoryPubSub:
 			pubsub, err := gcppubsub.New(&gcppubsub.ConsumerOptions{
 				Ctx: ctx,
@@ -119,12 +115,10 @@
 			}
 
 			integration.appendCloseableSource(pubsub)
-=======
 		case sources.Github:
 			if err := github.AddSourceToRouter(ctx, source, pg, oasRouter); err != nil {
 				return nil, fmt.Errorf("%w: %s", errSetupSource, err)
 			}
->>>>>>> 90c18324
 		case "test":
 			// skip this source as it is only used for test
 			continue
