// Copyright Mia srl
// SPDX-License-Identifier: Apache-2.0
//
// Licensed under the Apache License, Version 2.0 (the "License");
// you may not use this file except in compliance with the License.
// You may obtain a copy of the License at
//
//     http://www.apache.org/licenses/LICENSE-2.0
//
// Unless required by applicable law or agreed to in writing, software
// distributed under the License is distributed on an "AS IS" BASIS,
// WITHOUT WARRANTIES OR CONDITIONS OF ANY KIND, either express or implied.
// See the License for the specific language governing permissions and
// limitations under the License.

package server

import (
	"context"
	"fmt"

	"github.com/mia-platform/integration-connector-agent/entities"
	"github.com/mia-platform/integration-connector-agent/internal/config"
	"github.com/mia-platform/integration-connector-agent/internal/pipeline"
	"github.com/mia-platform/integration-connector-agent/internal/processors"
	"github.com/mia-platform/integration-connector-agent/internal/sinks"
	crudservice "github.com/mia-platform/integration-connector-agent/internal/sinks/crud-service"
	fakewriter "github.com/mia-platform/integration-connector-agent/internal/sinks/fake"
	"github.com/mia-platform/integration-connector-agent/internal/sinks/mongo"
	"github.com/mia-platform/integration-connector-agent/internal/sources"
	awssqs "github.com/mia-platform/integration-connector-agent/internal/sources/aws-sqs"
	azureactivitylogeventhub "github.com/mia-platform/integration-connector-agent/internal/sources/azure-activity-log-event-hub"
	gcppubsub "github.com/mia-platform/integration-connector-agent/internal/sources/gcp-pubsub"
	"github.com/mia-platform/integration-connector-agent/internal/sources/github"
	"github.com/mia-platform/integration-connector-agent/internal/sources/jira"
<<<<<<< HEAD
	"github.com/mia-platform/integration-connector-agent/internal/sources/vm"
	"github.com/mia-platform/integration-connector-agent/internal/sources/webhook"
=======
	console "github.com/mia-platform/integration-connector-agent/internal/sources/mia-platform-console"
>>>>>>> c77e00c4

	swagger "github.com/davidebianchi/gswagger"
	"github.com/gofiber/fiber/v2"
	"github.com/sirupsen/logrus"
)

type Integration struct {
	PipelineGroup  pipeline.IPipelineGroup
	sourcesToClose []sources.CloseableSource
}

func (i *Integration) appendCloseableSource(source sources.CloseableSource) {
	if i.sourcesToClose == nil {
		i.sourcesToClose = make([]sources.CloseableSource, 0)
	}
	i.sourcesToClose = append(i.sourcesToClose, source)
}

func (i Integration) Close() error {
	if i.PipelineGroup != nil {
		return i.PipelineGroup.Close()
	}
	for _, source := range i.sourcesToClose {
		if err := source.Close(); err != nil {
			return fmt.Errorf("error closing source: %w", err)
		}
	}
	return nil
}

// TODO: write an integration test to test this setup
func setupIntegrations(ctx context.Context, log *logrus.Logger, cfg *config.Configuration, oasRouter *swagger.Router[fiber.Handler, fiber.Router]) ([]*Integration, error) {
	integrations := make([]*Integration, 0)
	for _, cfgIntegration := range cfg.Integrations {
		log.WithFields(logrus.Fields{
			"sourceType":   cfgIntegration.Source.Type,
			"pipelinesLen": len(cfgIntegration.Pipelines),
		}).Trace("setting up integration")

		pipelines, err := setupIntegrationPipelines(ctx, log, cfgIntegration)
		if err != nil {
			return nil, err
		}

		pg := pipeline.NewGroup(log, pipelines...)

		// skip this source as it is only used for test
		if cfgIntegration.Source.Type == "test" {
			continue
		}

		integration, err := runIntegration(ctx, log, pg, cfgIntegration, oasRouter)
		if err != nil {
			return nil, err
		}

		integrations = append(integrations, integration)
	}

	return integrations, nil
}

<<<<<<< HEAD
			if err := webhook.SetupService(ctx, oasRouter, &jiraConfig.Configuration, pg); err != nil {
				return fmt.Errorf("%w: %s", errSetupSource, err)
			}
		case "vm":
			vmConfig, err := config.GetConfig[*vm.Config](cfgIntegration.Source)
			if err != nil {
				return err
			}

			if err := webhook.SetupService(ctx, oasRouter, &vmConfig.Configuration, pg); err != nil {
				return fmt.Errorf("%w: %s", errSetupSource, err)
			}
=======
func setupIntegrationPipelines(ctx context.Context, log *logrus.Logger, cfgIntegration config.Integration) ([]pipeline.IPipeline, error) {
	pipelines := make([]pipeline.IPipeline, 0)
>>>>>>> c77e00c4

	for i, cfgPipeline := range cfgIntegration.Pipelines {
		log.WithFields(logrus.Fields{
			"sourceType":    cfgIntegration.Source.Type,
			"pipelineIndex": i,
			"processorsLen": len(cfgPipeline.Processors),
		}).Trace("setting up pipeline processors")

		sinks, err := setupSinks(ctx, cfgPipeline.Sinks)
		if err != nil {
			return nil, err
		}
		if len(sinks) != 1 {
			return nil, fmt.Errorf("only 1 writer is supported, now there are %d", len(sinks))
		}
		writer := sinks[0]

		proc, err := processors.New(log, cfgPipeline.Processors)
		if err != nil {
			return nil, err
		}

		pip, err := pipeline.New(log, proc, writer)
		if err != nil {
			return nil, err
		}

		pipelines = append(pipelines, pip)
	}
	return pipelines, nil
}

func setupSinks(ctx context.Context, writers config.Sinks) ([]sinks.Sink[entities.PipelineEvent], error) {
	var w []sinks.Sink[entities.PipelineEvent]
	for _, configuredWriter := range writers {
		switch configuredWriter.Type {
		case sinks.Mongo:
			config, err := config.GetConfig[*mongo.Config](configuredWriter)
			if err != nil {
				return nil, fmt.Errorf("%w: %s", errSetupWriter, err)
			}
			mongoWriter, err := mongo.NewMongoDBWriter[entities.PipelineEvent](ctx, config)
			if err != nil {
				return nil, fmt.Errorf("%w: %s", errSetupWriter, err)
			}
			w = append(w, mongoWriter)
		case sinks.CRUDService:
			config, err := config.GetConfig[*crudservice.Config](configuredWriter)
			if err != nil {
				return nil, fmt.Errorf("%w: %s", errSetupWriter, err)
			}
			crudServiceWriter, err := crudservice.NewWriter[entities.PipelineEvent](config)
			if err != nil {
				return nil, fmt.Errorf("%w: %s", errSetupWriter, err)
			}
			w = append(w, crudServiceWriter)
		case sinks.Fake:
			config, err := config.GetConfig[*fakewriter.Config](configuredWriter)
			if err != nil {
				return nil, fmt.Errorf("%w: %s", errSetupWriter, err)
			}
			w = append(w, fakewriter.New(config))
		default:
			return nil, fmt.Errorf("%w: %s", errUnsupportedWriter, configuredWriter.Type)
		}
	}

	return w, nil
}

func runIntegration(ctx context.Context, log *logrus.Logger, pg pipeline.IPipelineGroup, cfgIntegration config.Integration, oasRouter *swagger.Router[fiber.Handler, fiber.Router]) (*Integration, error) {
	integration := &Integration{
		PipelineGroup: pg,
	}
	source := cfgIntegration.Source
	switch source.Type {
	case sources.Jira:
		if err := jira.AddSourceToRouter(ctx, source, pg, oasRouter); err != nil {
			return nil, fmt.Errorf("%w: %s", errSetupSource, err)
		}
	case sources.Console:
		if err := console.AddSourceToRouter(ctx, source, pg, oasRouter); err != nil {
			return nil, fmt.Errorf("%w: %s", errSetupSource, err)
		}
	case sources.GCPInventoryPubSub:
		source, err := gcppubsub.NewInventorySource(ctx, log, source, pg, oasRouter)
		if err != nil {
			return nil, fmt.Errorf("%w: %s", errSetupSource, err)
		}

		integration.appendCloseableSource(source)
	case sources.AWSCloudTrailSQS:
		awsConsumer, err := awssqs.NewCloudTrailSource(ctx, log, source, pg, oasRouter)
		if err != nil {
			return nil, fmt.Errorf("%w: %s", errSetupSource, err)
		}
		integration.appendCloseableSource(awsConsumer)
	case sources.AzureActivityLogEventHub:
		if err := azureactivitylogeventhub.AddSource(ctx, source, pg, log, oasRouter); err != nil {
			return nil, fmt.Errorf("%w: %s", errSetupSource, err)
		}
	case sources.Github:
		if err := github.AddSourceToRouter(ctx, source, pg, oasRouter); err != nil {
			return nil, fmt.Errorf("%w: %s", errSetupSource, err)
		}
	default:
		return nil, fmt.Errorf("%w: %s", errUnsupportedIntegrationType, source.Type)
	}

	return integration, nil
}<|MERGE_RESOLUTION|>--- conflicted
+++ resolved
@@ -33,12 +33,9 @@
 	gcppubsub "github.com/mia-platform/integration-connector-agent/internal/sources/gcp-pubsub"
 	"github.com/mia-platform/integration-connector-agent/internal/sources/github"
 	"github.com/mia-platform/integration-connector-agent/internal/sources/jira"
-<<<<<<< HEAD
+	console "github.com/mia-platform/integration-connector-agent/internal/sources/mia-platform-console"
 	"github.com/mia-platform/integration-connector-agent/internal/sources/vm"
 	"github.com/mia-platform/integration-connector-agent/internal/sources/webhook"
-=======
-	console "github.com/mia-platform/integration-connector-agent/internal/sources/mia-platform-console"
->>>>>>> c77e00c4
 
 	swagger "github.com/davidebianchi/gswagger"
 	"github.com/gofiber/fiber/v2"
@@ -101,23 +98,8 @@
 	return integrations, nil
 }
 
-<<<<<<< HEAD
-			if err := webhook.SetupService(ctx, oasRouter, &jiraConfig.Configuration, pg); err != nil {
-				return fmt.Errorf("%w: %s", errSetupSource, err)
-			}
-		case "vm":
-			vmConfig, err := config.GetConfig[*vm.Config](cfgIntegration.Source)
-			if err != nil {
-				return err
-			}
-
-			if err := webhook.SetupService(ctx, oasRouter, &vmConfig.Configuration, pg); err != nil {
-				return fmt.Errorf("%w: %s", errSetupSource, err)
-			}
-=======
 func setupIntegrationPipelines(ctx context.Context, log *logrus.Logger, cfgIntegration config.Integration) ([]pipeline.IPipeline, error) {
 	pipelines := make([]pipeline.IPipeline, 0)
->>>>>>> c77e00c4
 
 	for i, cfgPipeline := range cfgIntegration.Pipelines {
 		log.WithFields(logrus.Fields{
@@ -223,6 +205,15 @@
 		if err := github.AddSourceToRouter(ctx, source, pg, oasRouter); err != nil {
 			return nil, fmt.Errorf("%w: %s", errSetupSource, err)
 		}
+	case sources.VM:
+		vmConfig, err := config.GetConfig[*vm.Config](cfgIntegration.Source)
+		if err != nil {
+			return nil, err
+		}
+
+		if err := webhook.SetupService(ctx, oasRouter, &vmConfig.Configuration, pg); err != nil {
+			return nil, fmt.Errorf("%w: %s", errSetupSource, err)
+		}
 	default:
 		return nil, fmt.Errorf("%w: %s", errUnsupportedIntegrationType, source.Type)
 	}
