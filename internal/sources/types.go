// Copyright Mia srl
// SPDX-License-Identifier: Apache-2.0
//
// Licensed under the Apache License, Version 2.0 (the "License");
// you may not use this file except in compliance with the License.
// You may obtain a copy of the License at
//
//     http://www.apache.org/licenses/LICENSE-2.0
//
// Unless required by applicable law or agreed to in writing, software
// distributed under the License is distributed on an "AS IS" BASIS,
// WITHOUT WARRANTIES OR CONDITIONS OF ANY KIND, either express or implied.
// See the License for the specific language governing permissions and
// limitations under the License.

package sources

const (
<<<<<<< HEAD
	Jira               = "jira"
	Console            = "console"
	GCPInventoryPubSub = "gcp-inventory-pubsub"
)

type CloseableSource interface {
	Close() error
}
=======
	Jira    = "jira"
	Console = "console"
	Github  = "github"
)
>>>>>>> 90c18324
<|MERGE_RESOLUTION|>--- conflicted
+++ resolved
@@ -16,18 +16,12 @@
 package sources
 
 const (
-<<<<<<< HEAD
 	Jira               = "jira"
 	Console            = "console"
+	Github             = "github"
 	GCPInventoryPubSub = "gcp-inventory-pubsub"
 )
 
 type CloseableSource interface {
 	Close() error
-}
-=======
-	Jira    = "jira"
-	Console = "console"
-	Github  = "github"
-)
->>>>>>> 90c18324
+}